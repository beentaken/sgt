--- conflicted
+++ resolved
@@ -565,7 +565,6 @@
 static void ssh_throttle_all(Ssh ssh, int enable, int bufsize);
 static void ssh2_set_window(struct ssh_channel *c, unsigned newwin);
 static int ssh_sendbuffer(void *handle);
-<<<<<<< HEAD
 static int ssh_do_close(Ssh ssh, int notify_exit);
 static unsigned long ssh_pkt_getuint32(struct Packet *pkt);
 static int ssh2_pkt_getbool(struct Packet *pkt);
@@ -573,12 +572,6 @@
 static void ssh2_timer(void *ctx, long now);
 static int do_ssh2_transport(Ssh ssh, void *vin, int inlen,
 			     struct Packet *pktin);
-=======
-static void ssh_do_close(Ssh ssh);
-static unsigned long ssh_pkt_getuint32(Ssh ssh);
-static int ssh2_pkt_getbool(Ssh ssh);
-static void ssh_pkt_getstring(Ssh ssh, char **p, int *length);
->>>>>>> 4c9bfcde
 
 struct rdpkt1_state_tag {
     long len, pad, biglen, to_read;
@@ -1128,49 +1121,7 @@
 		   nblanks, &blank);
     }
 
-<<<<<<< HEAD
     crFinish(st->pktin);
-=======
-    if (ssh->pktin.type == SSH1_SMSG_STDOUT_DATA ||
-	ssh->pktin.type == SSH1_SMSG_STDERR_DATA ||
-	ssh->pktin.type == SSH1_MSG_DEBUG ||
-	ssh->pktin.type == SSH1_SMSG_AUTH_TIS_CHALLENGE ||
-	ssh->pktin.type == SSH1_SMSG_AUTH_CCARD_CHALLENGE) {
-	long stringlen = GET_32BIT(ssh->pktin.body);
-	if (stringlen + 4 != ssh->pktin.length) {
-	    bombout(("Received data packet with bogus string length"));
-	    crStop(0);
-	}
-    }
-
-    if (ssh->pktin.type == SSH1_MSG_DEBUG) {
-        char *buf, *msg;
-        int msglen;
-
-        ssh_pkt_getstring(ssh, &msg, &msglen);
-        buf = dupprintf("Remote debug message: %.*s", msglen, msg);
-	logevent(buf);
-        sfree(buf);
-
-	goto next_packet;
-    } else if (ssh->pktin.type == SSH1_MSG_IGNORE) {
-	/* do nothing */
-	goto next_packet;
-    }
-
-    if (ssh->pktin.type == SSH1_MSG_DISCONNECT) {
-	/* log reason code in disconnect message */
-	char *msg;
-	int msglen;
-
-        ssh_pkt_getstring(ssh, &msg, &msglen);
-
-	bombout(("Server sent disconnect message:\n\"%.*s\"", msglen, msg));
-	crStop(0);
-    }
-
-    crFinish(0);
->>>>>>> 4c9bfcde
 }
 
 static struct Packet *ssh2_rdpkt(Ssh ssh, unsigned char **data, int *datalen)
@@ -1328,112 +1279,7 @@
 		   nblanks, &blank);
     }
 
-<<<<<<< HEAD
     crFinish(st->pktin);
-=======
-    switch (ssh->pktin.type) {
-        /*
-         * These packets we must handle instantly.
-         */
-      case SSH2_MSG_DISCONNECT:
-        {
-            /* log reason code in disconnect message */
-            char *buf, *msg;
-            int nowlen, reason, msglen;
-
-            reason = ssh_pkt_getuint32(ssh);
-            ssh_pkt_getstring(ssh, &msg, &msglen);
-
-            if (reason > 0 && reason < lenof(ssh2_disconnect_reasons)) {
-                buf = dupprintf("Received disconnect message (%s)",
-				ssh2_disconnect_reasons[reason]);
-            } else {
-                buf = dupprintf("Received disconnect message (unknown"
-				" type %d)", reason);
-            }
-            logevent(buf);
-	    sfree(buf);
-            buf = dupprintf("Disconnection message text: %n%.*s",
-			    &nowlen, msglen, msg);
-            logevent(buf);
-            bombout(("Server sent disconnect message\ntype %d (%s):\n\"%s\"",
-                     reason,
-                     (reason > 0 && reason < lenof(ssh2_disconnect_reasons)) ?
-                     ssh2_disconnect_reasons[reason] : "unknown",
-                     buf+nowlen));
-	    sfree(buf);
-            crStop(0);
-        }
-        break;
-      case SSH2_MSG_IGNORE:
-	goto next_packet;
-      case SSH2_MSG_DEBUG:
-	{
-	    /* log the debug message */
-	    char *buf, *msg;
-	    int msglen;
-	    int always_display;
-
-	    /* XXX maybe we should actually take notice of this */
-            always_display = ssh2_pkt_getbool(ssh);
-            ssh_pkt_getstring(ssh, &msg, &msglen);
-
-            buf = dupprintf("Remote debug message: %.*s", msglen, msg);
-	    logevent(buf);
-            sfree(buf);
-	}
-        goto next_packet;
-
-        /*
-         * These packets we need do nothing about here.
-         */
-      case SSH2_MSG_UNIMPLEMENTED:
-      case SSH2_MSG_SERVICE_REQUEST:
-      case SSH2_MSG_SERVICE_ACCEPT:
-      case SSH2_MSG_KEXINIT:
-      case SSH2_MSG_NEWKEYS:
-      case SSH2_MSG_KEXDH_INIT:
-      case SSH2_MSG_KEXDH_REPLY:
-      /* case SSH2_MSG_KEX_DH_GEX_REQUEST: duplicate case value */
-      /* case SSH2_MSG_KEX_DH_GEX_GROUP: duplicate case value */
-      case SSH2_MSG_KEX_DH_GEX_INIT:
-      case SSH2_MSG_KEX_DH_GEX_REPLY:
-      case SSH2_MSG_USERAUTH_REQUEST:
-      case SSH2_MSG_USERAUTH_FAILURE:
-      case SSH2_MSG_USERAUTH_SUCCESS:
-      case SSH2_MSG_USERAUTH_BANNER:
-      case SSH2_MSG_USERAUTH_PK_OK:
-      /* case SSH2_MSG_USERAUTH_PASSWD_CHANGEREQ: duplicate case value */
-      /* case SSH2_MSG_USERAUTH_INFO_REQUEST: duplicate case value */
-      case SSH2_MSG_USERAUTH_INFO_RESPONSE:
-      case SSH2_MSG_GLOBAL_REQUEST:
-      case SSH2_MSG_REQUEST_SUCCESS:
-      case SSH2_MSG_REQUEST_FAILURE:
-      case SSH2_MSG_CHANNEL_OPEN:
-      case SSH2_MSG_CHANNEL_OPEN_CONFIRMATION:
-      case SSH2_MSG_CHANNEL_OPEN_FAILURE:
-      case SSH2_MSG_CHANNEL_WINDOW_ADJUST:
-      case SSH2_MSG_CHANNEL_DATA:
-      case SSH2_MSG_CHANNEL_EXTENDED_DATA:
-      case SSH2_MSG_CHANNEL_EOF:
-      case SSH2_MSG_CHANNEL_CLOSE:
-      case SSH2_MSG_CHANNEL_REQUEST:
-      case SSH2_MSG_CHANNEL_SUCCESS:
-      case SSH2_MSG_CHANNEL_FAILURE:
-        break;
-
-        /*
-         * For anything else we send SSH2_MSG_UNIMPLEMENTED.
-         */
-      default:
-	ssh2_pkt_init(ssh, SSH2_MSG_UNIMPLEMENTED);
-	ssh2_pkt_adduint32(ssh, st->incoming_sequence - 1);
-	ssh2_pkt_send(ssh);
-        break;
-    }
-
-    crFinish(0);
->>>>>>> 4c9bfcde
 }
 
 static void ssh1_pktout_size(struct Packet *pkt, int len)
@@ -3168,6 +3014,7 @@
 	    if (s->dlgret == 0) {
 		ssh->close_expected = TRUE;
 		ssh_closing((Plug)ssh, NULL, 0, 0);
+		crStop(0);
 	    }
         }
     }
@@ -4710,165 +4557,8 @@
 	}
     }
 
-<<<<<<< HEAD
     ssh_setup_portfwd(ssh, &ssh->cfg);
     ssh->packet_dispatch[SSH1_MSG_PORT_OPEN] = ssh1_msg_port_open;
-=======
-    {
-	char type;
-	int n;
-	int sport,dport,sserv,dserv;
-	char sports[256], dports[256], saddr[256], host[256];
-
-	ssh->rportfwds = newtree234(ssh_rportcmp_ssh1);
-        /* Add port forwardings. */
-	ssh->portfwd_strptr = ssh->cfg.portfwd;
-	while (*ssh->portfwd_strptr) {
-	    type = *ssh->portfwd_strptr++;
-	    saddr[0] = '\0';
-	    n = 0;
-	    while (*ssh->portfwd_strptr && *ssh->portfwd_strptr != '\t') {
-		if (*ssh->portfwd_strptr == ':') {
-		    /*
-		     * We've seen a colon in the middle of the
-		     * source port number. This means that
-		     * everything we've seen until now is the
-		     * source _address_, so we'll move it into
-		     * saddr and start sports from the beginning
-		     * again.
-		     */
-		    ssh->portfwd_strptr++;
-		    sports[n] = '\0';
-		    strcpy(saddr, sports);
-		    n = 0;
-		}
-		if (n < 255) sports[n++] = *ssh->portfwd_strptr++;
-	    }
-	    sports[n] = 0;
-	    if (type != 'D') {
-		if (*ssh->portfwd_strptr == '\t')
-		    ssh->portfwd_strptr++;
-		n = 0;
-		while (*ssh->portfwd_strptr && *ssh->portfwd_strptr != ':') {
-		    if (n < 255) host[n++] = *ssh->portfwd_strptr++;
-		}
-		host[n] = 0;
-		if (*ssh->portfwd_strptr == ':')
-		    ssh->portfwd_strptr++;
-		n = 0;
-		while (*ssh->portfwd_strptr) {
-		    if (n < 255) dports[n++] = *ssh->portfwd_strptr++;
-		}
-		dports[n] = 0;
-		ssh->portfwd_strptr++;
-		dport = atoi(dports);
-		dserv = 0;
-		if (dport == 0) {
-		    dserv = 1;
-		    dport = net_service_lookup(dports);
-		    if (!dport) {
-			logeventf(ssh, "Service lookup failed for"
-				  " destination port \"%s\"", dports);
-		    }
-		}
-	    } else {
-		while (*ssh->portfwd_strptr) ssh->portfwd_strptr++;
-		dport = dserv = -1;
-		ssh->portfwd_strptr++; /* eat the NUL and move to next one */
-	    }
-	    sport = atoi(sports);
-	    sserv = 0;
-	    if (sport == 0) {
-		sserv = 1;
-		sport = net_service_lookup(sports);
-		if (!sport) {
-		    logeventf(ssh, "Service lookup failed for source"
-			      " port \"%s\"", sports);
-		}
-	    }
-	    if (sport && dport) {
-		/* Set up a description of the source port. */
-		static char *sportdesc;
-		sportdesc = dupprintf("%.*s%.*s%.*s%.*s%d%.*s",
-			(int)(*saddr?strlen(saddr):0), *saddr?saddr:NULL,
-			(int)(*saddr?1:0), ":",
-			(int)(sserv ? strlen(sports) : 0), sports,
-			sserv, "(", sport, sserv, ")");
-		if (type == 'L') {
-		    /* Verbose description of the destination port */
-		    char *dportdesc = dupprintf("%s:%.*s%.*s%d%.*s",
-			    host,
-			    (int)(dserv ? strlen(dports) : 0), dports,
-			    dserv, "(", dport, dserv, ")");
-		    const char *err = pfd_addforward(host, dport,
-						     *saddr ? saddr : NULL,
-						     sport, ssh, &ssh->cfg);
-		    if (err) {
-			logeventf(ssh, "Local port %s forward to %s"
-				  " failed: %s", sportdesc, dportdesc, err);
-		    } else {
-			logeventf(ssh, "Local port %s forwarding to %s",
-				  sportdesc, dportdesc);
-		    }
-		    sfree(dportdesc);
-		} else if (type == 'D') {
-		    const char *err = pfd_addforward(NULL, -1,
-						     *saddr ? saddr : NULL,
-						     sport, ssh, &ssh->cfg);
-		    if (err) {
-			logeventf(ssh, "Local port %s SOCKS dynamic forward"
-				  " setup failed: %s", sportdesc, err);
-		    } else {
-			logeventf(ssh, "Local port %s doing SOCKS"
-				  " dynamic forwarding", sportdesc);
-		    }
-		} else {
-		    struct ssh_rportfwd *pf;
-		    pf = snew(struct ssh_rportfwd);
-		    strcpy(pf->dhost, host);
-		    pf->dport = dport;
-		    if (*saddr) {
-			logeventf(ssh,
-				  "SSH1 cannot handle source address spec \"%s:%d\"; ignoring",
-				  saddr, sport);
-		    }
-		    if (add234(ssh->rportfwds, pf) != pf) {
-			logeventf(ssh, 
-				  "Duplicate remote port forwarding to %s:%d",
-				  host, dport);
-			sfree(pf);
-		    } else {
-			logeventf(ssh, "Requesting remote port %.*s%.*s%d%.*s"
-				  " forward to %s:%.*s%.*s%d%.*s",
-				  (int)(sserv ? strlen(sports) : 0), sports,
-				  sserv, "(", sport, sserv, ")",
-				  host,
-				  (int)(dserv ? strlen(dports) : 0), dports,
-				  dserv, "(", dport, dserv, ")");
-			send_packet(ssh, SSH1_CMSG_PORT_FORWARD_REQUEST,
-				    PKT_INT, sport,
-				    PKT_STR, host,
-				    PKT_INT, dport,
-				    PKT_END);
-			do {
-			    crReturnV;
-			} while (!ispkt);
-			if (ssh->pktin.type != SSH1_SMSG_SUCCESS
-			    && ssh->pktin.type != SSH1_SMSG_FAILURE) {
-			    bombout(("Protocol confusion"));
-			    crStopV;
-			} else if (ssh->pktin.type == SSH1_SMSG_FAILURE) {
-			    c_write_str(ssh, "Server refused port"
-					" forwarding\r\n");
-			}
-			logevent("Remote port forwarding enabled");
-		    }
-		}
-		sfree(sportdesc);
-	    }
-	}
-    }
->>>>>>> 4c9bfcde
 
     if (!ssh->cfg.nopty) {
 	/* Unpick the terminal-speed string. */
@@ -6592,10 +6282,7 @@
 	char *q, *agentreq, *ret;
 	int try_send;
 	int num_env, env_left, env_ok;
-<<<<<<< HEAD
 	struct Packet *pktout;
-=======
->>>>>>> 4c9bfcde
     };
     crState(do_ssh2_authconn_state);
 
@@ -7062,11 +6749,7 @@
 		    ssh2_pkt_addstring_start(s->pktout);
 		    ssh2_pkt_addstring_data(s->pktout, (char *)pub_blob,
 					    pub_blob_len);
-<<<<<<< HEAD
 		    ssh2_pkt_send(ssh, s->pktout);
-=======
-		    ssh2_pkt_send(ssh);
->>>>>>> 4c9bfcde
 		    logevent("Offered public key");
 
 		    crWaitUntilV(pktin);
@@ -7393,7 +7076,6 @@
 
     ssh->channels = newtree234(ssh_channelcmp);
 
-<<<<<<< HEAD
     /*
      * Set up handlers for some connection protocol messages, so we
      * don't have to handle them repeatedly in this coroutine.
@@ -7403,8 +7085,6 @@
     ssh->packet_dispatch[SSH2_MSG_GLOBAL_REQUEST] =
 	ssh2_msg_global_request;
 
-=======
->>>>>>> 4c9bfcde
     /*
      * Create the main session channel.
      */
@@ -7412,7 +7092,6 @@
 	ssh->mainchan = snew(struct ssh_channel);
 	ssh->mainchan->ssh = ssh;
 	ssh->mainchan->localid = alloc_channel_id(ssh);
-<<<<<<< HEAD
 	s->pktout = ssh2_pkt_init(SSH2_MSG_CHANNEL_OPEN);
 	ssh2_pkt_addstring(s->pktout, "session");
 	ssh2_pkt_adduint32(s->pktout, ssh->mainchan->localid);
@@ -7422,22 +7101,10 @@
 	ssh2_pkt_send(ssh, s->pktout);
 	crWaitUntilV(pktin);
 	if (pktin->type != SSH2_MSG_CHANNEL_OPEN_CONFIRMATION) {
-=======
-	ssh2_pkt_init(ssh, SSH2_MSG_CHANNEL_OPEN);
-	ssh2_pkt_addstring(ssh, "session");
-	ssh2_pkt_adduint32(ssh, ssh->mainchan->localid);
-	ssh->mainchan->v.v2.locwindow = OUR_V2_WINSIZE;
-	ssh2_pkt_adduint32(ssh, ssh->mainchan->v.v2.locwindow);/* our window size */
-	ssh2_pkt_adduint32(ssh, 0x4000UL);      /* our max pkt size */
-	ssh2_pkt_send(ssh);
-	crWaitUntilV(ispkt);
-	if (ssh->pktin.type != SSH2_MSG_CHANNEL_OPEN_CONFIRMATION) {
->>>>>>> 4c9bfcde
 	    bombout(("Server refused to open a session"));
 	    crStopV;
 	    /* FIXME: error data comes back in FAILURE packet */
 	}
-<<<<<<< HEAD
 	if (ssh_pkt_getuint32(pktin) != ssh->mainchan->localid) {
 	    bombout(("Server's channel confirmation cited wrong channel"));
 	    crStopV;
@@ -7448,24 +7115,12 @@
 	ssh->mainchan->closes = 0;
 	ssh->mainchan->v.v2.remwindow = ssh_pkt_getuint32(pktin);
 	ssh->mainchan->v.v2.remmaxpkt = ssh_pkt_getuint32(pktin);
-=======
-	if (ssh_pkt_getuint32(ssh) != ssh->mainchan->localid) {
-	    bombout(("Server's channel confirmation cited wrong channel"));
-	    crStopV;
-	}
-	ssh->mainchan->remoteid = ssh_pkt_getuint32(ssh);
-	ssh->mainchan->type = CHAN_MAINSESSION;
-	ssh->mainchan->closes = 0;
-	ssh->mainchan->v.v2.remwindow = ssh_pkt_getuint32(ssh);
-	ssh->mainchan->v.v2.remmaxpkt = ssh_pkt_getuint32(ssh);
->>>>>>> 4c9bfcde
 	bufchain_init(&ssh->mainchan->v.v2.outbuffer);
 	add234(ssh->channels, ssh->mainchan);
 	update_specials_menu(ssh->frontend);
 	logevent("Opened channel for session");
     } else
 	ssh->mainchan = NULL;
-<<<<<<< HEAD
 
     /*
      * Now we have a channel, make dispatch table entries for
@@ -7484,8 +7139,6 @@
 	ssh2_msg_channel_request;
     ssh->packet_dispatch[SSH2_MSG_CHANNEL_OPEN] =
 	ssh2_msg_channel_open;
-=======
->>>>>>> 4c9bfcde
 
     /*
      * Potentially enable X11 forwarding.
@@ -7524,177 +7177,7 @@
     /*
      * Enable port forwardings.
      */
-<<<<<<< HEAD
     ssh_setup_portfwd(ssh, &ssh->cfg);
-=======
-    {
-	char type;
-	int n;
-	int sport,dport,sserv,dserv;
-	char sports[256], dports[256], saddr[256], host[256];
-
-	ssh->rportfwds = newtree234(ssh_rportcmp_ssh2);
-        /* Add port forwardings. */
-	ssh->portfwd_strptr = ssh->cfg.portfwd;
-	while (*ssh->portfwd_strptr) {
-	    type = *ssh->portfwd_strptr++;
-	    saddr[0] = '\0';
-	    n = 0;
-	    while (*ssh->portfwd_strptr && *ssh->portfwd_strptr != '\t') {
-		if (*ssh->portfwd_strptr == ':') {
-		    /*
-		     * We've seen a colon in the middle of the
-		     * source port number. This means that
-		     * everything we've seen until now is the
-		     * source _address_, so we'll move it into
-		     * saddr and start sports from the beginning
-		     * again.
-		     */
-		    ssh->portfwd_strptr++;
-		    sports[n] = '\0';
-		    strcpy(saddr, sports);
-		    n = 0;
-		}
-		if (n < 255) sports[n++] = *ssh->portfwd_strptr++;
-	    }
-	    sports[n] = 0;
-	    if (type != 'D') {
-		if (*ssh->portfwd_strptr == '\t')
-		    ssh->portfwd_strptr++;
-		n = 0;
-		while (*ssh->portfwd_strptr && *ssh->portfwd_strptr != ':') {
-		    if (n < 255) host[n++] = *ssh->portfwd_strptr++;
-		}
-		host[n] = 0;
-		if (*ssh->portfwd_strptr == ':')
-		    ssh->portfwd_strptr++;
-		n = 0;
-		while (*ssh->portfwd_strptr) {
-		    if (n < 255) dports[n++] = *ssh->portfwd_strptr++;
-		}
-		dports[n] = 0;
-		ssh->portfwd_strptr++;
-		dport = atoi(dports);
-		dserv = 0;
-		if (dport == 0) {
-		    dserv = 1;
-		    dport = net_service_lookup(dports);
-		    if (!dport) {
-			logeventf(ssh, "Service lookup failed for destination"
-				  " port \"%s\"", dports);
-		    }
-		}
-	    } else {
-		while (*ssh->portfwd_strptr) ssh->portfwd_strptr++;
-		dport = dserv = -1;
-		ssh->portfwd_strptr++; /* eat the NUL and move to next one */
-	    }
-	    sport = atoi(sports);
-	    sserv = 0;
-	    if (sport == 0) {
-		sserv = 1;
-		sport = net_service_lookup(sports);
-		if (!sport) {
-		    logeventf(ssh, "Service lookup failed for source"
-			      " port \"%s\"", sports);
-		}
-	    }
-	    if (sport && dport) {
-		/* Set up a description of the source port. */
-		static char *sportdesc;
-		sportdesc = dupprintf("%.*s%.*s%.*s%.*s%d%.*s",
-			(int)(*saddr?strlen(saddr):0), *saddr?saddr:NULL,
-			(int)(*saddr?1:0), ":",
-			(int)(sserv ? strlen(sports) : 0), sports,
-			sserv, "(", sport, sserv, ")");
-		if (type == 'L') {
-		    /* Verbose description of the destination port */
-		    char *dportdesc = dupprintf("%s:%.*s%.*s%d%.*s",
-			    host,
-			    (int)(dserv ? strlen(dports) : 0), dports,
-			    dserv, "(", dport, dserv, ")");
-		    const char *err = pfd_addforward(host, dport,
-						     *saddr ? saddr : NULL,
-						     sport, ssh, &ssh->cfg);
-		    if (err) {
-			logeventf(ssh, "Local port %s forward to %s"
-				  " failed: %s", sportdesc, dportdesc, err);
-		    } else {
-			logeventf(ssh, "Local port %s forwarding to %s",
-				  sportdesc, dportdesc);
-		    }
-		    sfree(dportdesc);
-		} else if (type == 'D') {
-		    const char *err = pfd_addforward(NULL, -1,
-						     *saddr ? saddr : NULL,
-						     sport, ssh, &ssh->cfg);
-		    if (err) {
-			logeventf(ssh, "Local port %s SOCKS dynamic forward"
-				  " setup failed: %s", sportdesc, err);
-		    } else {
-			logeventf(ssh, "Local port %s doing SOCKS"
-				  " dynamic forwarding", sportdesc);
-		    }
-		} else {
-		    struct ssh_rportfwd *pf;
-		    pf = snew(struct ssh_rportfwd);
-		    strcpy(pf->dhost, host);
-		    pf->dport = dport;
-		    pf->sport = sport;
-		    if (add234(ssh->rportfwds, pf) != pf) {
-			logeventf(ssh, "Duplicate remote port forwarding"
-				  " to %s:%d", host, dport);
-			sfree(pf);
-		    } else {
-			logeventf(ssh, "Requesting remote port %s"
-				  " forward to %s:%.*s%.*s%d%.*s",
-				  sportdesc,
-				  host,
-				  (int)(dserv ? strlen(dports) : 0), dports,
-				  dserv, "(", dport, dserv, ")");
-			ssh2_pkt_init(ssh, SSH2_MSG_GLOBAL_REQUEST);
-			ssh2_pkt_addstring(ssh, "tcpip-forward");
-			ssh2_pkt_addbool(ssh, 1);/* want reply */
-			if (*saddr) {
-			    ssh2_pkt_addstring(ssh, saddr);
-			} else if (ssh->cfg.rport_acceptall) {
-			    ssh2_pkt_addstring(ssh, "0.0.0.0");
-			} else {
-			    ssh2_pkt_addstring(ssh, "127.0.0.1");
-			}
-			ssh2_pkt_adduint32(ssh, sport);
-			ssh2_pkt_send(ssh);
-
-			do {
-			    crWaitUntilV(ispkt);
-			    if (ssh->pktin.type == SSH2_MSG_CHANNEL_WINDOW_ADJUST) {
-				unsigned i = ssh_pkt_getuint32(ssh);
-				struct ssh_channel *c;
-				c = find234(ssh->channels, &i, ssh_channelfind);
-				if (!c)
-				    continue;/* nonexistent channel */
-				c->v.v2.remwindow += ssh_pkt_getuint32(ssh);
-			    }
-			} while (ssh->pktin.type == SSH2_MSG_CHANNEL_WINDOW_ADJUST);
-
-			if (ssh->pktin.type != SSH2_MSG_REQUEST_SUCCESS) {
-			    if (ssh->pktin.type != SSH2_MSG_REQUEST_FAILURE) {
-				bombout(("Unexpected response to port "
-					 "forwarding request: packet type %d",
-					 ssh->pktin.type));
-				crStopV;
-			    }
-			    logevent("Server refused this port forwarding");
-			} else {
-			    logevent("Remote port forwarding enabled");
-			}
-		    }
-		}
-		sfree(sportdesc);
-	    }
-	}
-    }
->>>>>>> 4c9bfcde
 
     /*
      * Potentially enable agent forwarding.
@@ -7788,7 +7271,6 @@
 	    while (*e) e++;
 	    e++;
 
-<<<<<<< HEAD
 	    s->pktout = ssh2_pkt_init(SSH2_MSG_CHANNEL_REQUEST);
 	    ssh2_pkt_adduint32(s->pktout, ssh->mainchan->remoteid);
 	    ssh2_pkt_addstring(s->pktout, "env");
@@ -7797,16 +7279,6 @@
 	    ssh2_pkt_addstring_data(s->pktout, var, varend-var);
 	    ssh2_pkt_addstring(s->pktout, val);
 	    ssh2_pkt_send(ssh, s->pktout);
-=======
-	    ssh2_pkt_init(ssh, SSH2_MSG_CHANNEL_REQUEST);
-	    ssh2_pkt_adduint32(ssh, ssh->mainchan->remoteid);
-	    ssh2_pkt_addstring(ssh, "env");
-	    ssh2_pkt_addbool(ssh, 1);	       /* want reply */
-	    ssh2_pkt_addstring_start(ssh);
-	    ssh2_pkt_addstring_data(ssh, var, varend-var);
-	    ssh2_pkt_addstring(ssh, val);
-	    ssh2_pkt_send(ssh);
->>>>>>> 4c9bfcde
 
 	    s->num_env++;
 	}
@@ -7817,31 +7289,12 @@
 	s->env_left = s->num_env;
 
 	while (s->env_left > 0) {
-<<<<<<< HEAD
 	    crWaitUntilV(pktin);
 
 	    if (pktin->type != SSH2_MSG_CHANNEL_SUCCESS) {
 		if (pktin->type != SSH2_MSG_CHANNEL_FAILURE) {
 		    bombout(("Unexpected response to environment request:"
 			     " packet type %d", pktin->type));
-=======
-	    do {
-		crWaitUntilV(ispkt);
-		if (ssh->pktin.type == SSH2_MSG_CHANNEL_WINDOW_ADJUST) {
-		    unsigned i = ssh_pkt_getuint32(ssh);
-		    struct ssh_channel *c;
-		    c = find234(ssh->channels, &i, ssh_channelfind);
-		    if (!c)
-			continue;	       /* nonexistent channel */
-		    c->v.v2.remwindow += ssh_pkt_getuint32(ssh);
-		}
-	    } while (ssh->pktin.type == SSH2_MSG_CHANNEL_WINDOW_ADJUST);
-
-	    if (ssh->pktin.type != SSH2_MSG_CHANNEL_SUCCESS) {
-		if (ssh->pktin.type != SSH2_MSG_CHANNEL_FAILURE) {
-		    bombout(("Unexpected response to environment request:"
-			     " packet type %d", ssh->pktin.type));
->>>>>>> 4c9bfcde
 		    crStopV;
 		}
 	    } else {
@@ -7940,440 +7393,7 @@
     while (1) {
 	crReturnV;
 	s->try_send = FALSE;
-<<<<<<< HEAD
 	if (pktin) {
-=======
-	if (ispkt) {
-	    if (ssh->pktin.type == SSH2_MSG_CHANNEL_DATA ||
-		ssh->pktin.type == SSH2_MSG_CHANNEL_EXTENDED_DATA) {
-		char *data;
-		int length;
-		unsigned i = ssh_pkt_getuint32(ssh);
-		struct ssh_channel *c;
-		c = find234(ssh->channels, &i, ssh_channelfind);
-		if (!c)
-		    continue;	       /* nonexistent channel */
-		if (ssh->pktin.type == SSH2_MSG_CHANNEL_EXTENDED_DATA &&
-		    ssh_pkt_getuint32(ssh) != SSH2_EXTENDED_DATA_STDERR)
-		    continue;	       /* extended but not stderr */
-		ssh_pkt_getstring(ssh, &data, &length);
-		if (data) {
-		    int bufsize = 0;
-		    c->v.v2.locwindow -= length;
-		    switch (c->type) {
-		      case CHAN_MAINSESSION:
-			bufsize =
-			    from_backend(ssh->frontend, ssh->pktin.type ==
-					 SSH2_MSG_CHANNEL_EXTENDED_DATA,
-					 data, length);
-			break;
-		      case CHAN_X11:
-			bufsize = x11_send(c->u.x11.s, data, length);
-			break;
-		      case CHAN_SOCKDATA:
-			bufsize = pfd_send(c->u.pfd.s, data, length);
-			break;
-		      case CHAN_AGENT:
-			while (length > 0) {
-			    if (c->u.a.lensofar < 4) {
-				int l = min(4 - c->u.a.lensofar, length);
-				memcpy(c->u.a.msglen + c->u.a.lensofar,
-				       data, l);
-				data += l;
-				length -= l;
-				c->u.a.lensofar += l;
-			    }
-			    if (c->u.a.lensofar == 4) {
-				c->u.a.totallen =
-				    4 + GET_32BIT(c->u.a.msglen);
-				c->u.a.message = snewn(c->u.a.totallen,
-						       unsigned char);
-				memcpy(c->u.a.message, c->u.a.msglen, 4);
-			    }
-			    if (c->u.a.lensofar >= 4 && length > 0) {
-				int l =
-				    min(c->u.a.totallen - c->u.a.lensofar,
-					length);
-				memcpy(c->u.a.message + c->u.a.lensofar,
-				       data, l);
-				data += l;
-				length -= l;
-				c->u.a.lensofar += l;
-			    }
-			    if (c->u.a.lensofar == c->u.a.totallen) {
-				void *reply;
-				int replylen;
-				if (agent_query(c->u.a.message,
-						c->u.a.totallen,
-						&reply, &replylen,
-						ssh_agentf_callback, c))
-				    ssh_agentf_callback(c, reply, replylen);
-				sfree(c->u.a.message);
-				c->u.a.lensofar = 0;
-			    }
-			}
-			bufsize = 0;
-			break;
-		    }
-		    /*
-		     * If we are not buffering too much data,
-		     * enlarge the window again at the remote side.
-		     */
-		    if (bufsize < OUR_V2_WINSIZE)
-			ssh2_set_window(c, OUR_V2_WINSIZE - bufsize);
-		}
-	    } else if (ssh->pktin.type == SSH2_MSG_CHANNEL_EOF) {
-		unsigned i = ssh_pkt_getuint32(ssh);
-		struct ssh_channel *c;
-
-		c = find234(ssh->channels, &i, ssh_channelfind);
-		if (!c)
-		    continue;	       /* nonexistent channel */
-
-		if (c->type == CHAN_X11) {
-		    /*
-		     * Remote EOF on an X11 channel means we should
-		     * wrap up and close the channel ourselves.
-		     */
-		    x11_close(c->u.x11.s);
-		    sshfwd_close(c);
-		} else if (c->type == CHAN_AGENT) {
-		    sshfwd_close(c);
-		} else if (c->type == CHAN_SOCKDATA) {
-		    pfd_close(c->u.pfd.s);
-		    sshfwd_close(c);
-		}
-	    } else if (ssh->pktin.type == SSH2_MSG_CHANNEL_CLOSE) {
-		unsigned i = ssh_pkt_getuint32(ssh);
-		struct ssh_channel *c;
-
-		c = find234(ssh->channels, &i, ssh_channelfind);
-		if (!c || ((int)c->remoteid) == -1) {
-		    bombout(("Received CHANNEL_CLOSE for %s channel %d\n",
-			     c ? "half-open" : "nonexistent", i));
-		    crStopV;
-		}
-		/* Do pre-close processing on the channel. */
-		switch (c->type) {
-		  case CHAN_MAINSESSION:
-		    ssh->mainchan = NULL;
-		    update_specials_menu(ssh->frontend);
-		    break;
-		  case CHAN_X11:
-		    if (c->u.x11.s != NULL)
-			x11_close(c->u.x11.s);
-		    sshfwd_close(c);
-		    break;
-		  case CHAN_AGENT:
-		    sshfwd_close(c);
-		    break;
-		  case CHAN_SOCKDATA:
-		    if (c->u.pfd.s != NULL)
-			pfd_close(c->u.pfd.s);
-		    sshfwd_close(c);
-		    break;
-		}
-		if (c->closes == 0) {
-		    ssh2_pkt_init(ssh, SSH2_MSG_CHANNEL_CLOSE);
-		    ssh2_pkt_adduint32(ssh, c->remoteid);
-		    ssh2_pkt_send(ssh);
-		}
-		del234(ssh->channels, c);
-		bufchain_clear(&c->v.v2.outbuffer);
-		sfree(c);
-
-		/*
-		 * See if that was the last channel left open.
-		 * (This is only our termination condition if we're
-		 * not running in -N mode.)
-		 */
-		if (!ssh->cfg.ssh_no_shell && count234(ssh->channels) == 0) {
-		    logevent("All channels closed. Disconnecting");
-#if 0
-                    /*
-                     * We used to send SSH_MSG_DISCONNECT here,
-                     * because I'd believed that _every_ conforming
-                     * SSH2 connection had to end with a disconnect
-                     * being sent by at least one side; apparently
-                     * I was wrong and it's perfectly OK to
-                     * unceremoniously slam the connection shut
-                     * when you're done, and indeed OpenSSH feels
-                     * this is more polite than sending a
-                     * DISCONNECT. So now we don't.
-                     */
-		    ssh2_pkt_init(ssh, SSH2_MSG_DISCONNECT);
-		    ssh2_pkt_adduint32(ssh, SSH2_DISCONNECT_BY_APPLICATION);
-		    ssh2_pkt_addstring(ssh, "All open channels closed");
-		    ssh2_pkt_addstring(ssh, "en");	/* language tag */
-		    ssh2_pkt_send(ssh);
-#endif
-                    ssh_closing((Plug)ssh, NULL, 0, 0);
-		    crStopV;
-		}
-		continue;	       /* remote sends close; ignore (FIXME) */
-	    } else if (ssh->pktin.type == SSH2_MSG_CHANNEL_WINDOW_ADJUST) {
-		unsigned i = ssh_pkt_getuint32(ssh);
-		struct ssh_channel *c;
-		c = find234(ssh->channels, &i, ssh_channelfind);
-		if (!c || c->closes)
-		    continue;	       /* nonexistent or closing channel */
-		c->v.v2.remwindow += ssh_pkt_getuint32(ssh);
-		s->try_send = TRUE;
-	    } else if (ssh->pktin.type == SSH2_MSG_CHANNEL_OPEN_CONFIRMATION) {
-		unsigned i = ssh_pkt_getuint32(ssh);
-		struct ssh_channel *c;
-		c = find234(ssh->channels, &i, ssh_channelfind);
-		if (!c)
-		    continue;	       /* nonexistent channel */
-		if (c->type != CHAN_SOCKDATA_DORMANT)
-		    continue;	       /* dunno why they're confirming this */
-		c->remoteid = ssh_pkt_getuint32(ssh);
-		c->type = CHAN_SOCKDATA;
-		c->v.v2.remwindow = ssh_pkt_getuint32(ssh);
-		c->v.v2.remmaxpkt = ssh_pkt_getuint32(ssh);
-		if (c->u.pfd.s)
-		    pfd_confirm(c->u.pfd.s);
-		if (c->closes) {
-		    /*
-		     * We have a pending close on this channel,
-		     * which we decided on before the server acked
-		     * the channel open. So now we know the
-		     * remoteid, we can close it again.
-		     */
-		    ssh2_pkt_init(ssh, SSH2_MSG_CHANNEL_CLOSE);
-		    ssh2_pkt_adduint32(ssh, c->remoteid);
-		    ssh2_pkt_send(ssh);
-		}
-	    } else if (ssh->pktin.type == SSH2_MSG_CHANNEL_OPEN_FAILURE) {
-                static const char *const reasons[] = {
-                    "<unknown reason code>",
-                    "Administratively prohibited",
-                    "Connect failed",
-                    "Unknown channel type",
-                    "Resource shortage",
-                };
-		unsigned i = ssh_pkt_getuint32(ssh);
-                unsigned reason_code;
-                char *reason_string;
-                int reason_length;
-                char *message;
-		struct ssh_channel *c;
-		c = find234(ssh->channels, &i, ssh_channelfind);
-		if (!c)
-		    continue;	       /* nonexistent channel */
-		if (c->type != CHAN_SOCKDATA_DORMANT)
-		    continue;	       /* dunno why they're failing this */
-
-                reason_code = ssh_pkt_getuint32(ssh);
-                if (reason_code >= lenof(reasons))
-                    reason_code = 0; /* ensure reasons[reason_code] in range */
-                ssh_pkt_getstring(ssh, &reason_string, &reason_length);
-                message = dupprintf("Forwarded connection refused by"
-                                    " server: %s [%.*s]", reasons[reason_code],
-                                    reason_length, reason_string);
-		logevent(message);
-                sfree(message);
-
-		pfd_close(c->u.pfd.s);
-
-		del234(ssh->channels, c);
-		sfree(c);
-	    } else if (ssh->pktin.type == SSH2_MSG_CHANNEL_REQUEST) {
- 		unsigned localid;
-		char *type;
-		int typelen, want_reply;
-		int reply = SSH2_MSG_CHANNEL_FAILURE; /* default */
-		struct ssh_channel *c;
-
-		localid = ssh_pkt_getuint32(ssh);
-		ssh_pkt_getstring(ssh, &type, &typelen);
-		want_reply = ssh2_pkt_getbool(ssh);
-
-		/*
-		 * First, check that the channel exists. Otherwise,
-		 * we can instantly disconnect with a rude message.
-		 */
-		c = find234(ssh->channels, &localid, ssh_channelfind);
-		if (!c) {
-		    char buf[80];
-		    sprintf(buf, "Received channel request for nonexistent"
-			    " channel %d", localid);
-		    logevent(buf);
-		    ssh2_pkt_init(ssh, SSH2_MSG_DISCONNECT);
-		    ssh2_pkt_adduint32(ssh, SSH2_DISCONNECT_BY_APPLICATION);
-		    ssh2_pkt_addstring(ssh, buf);
-		    ssh2_pkt_addstring(ssh, "en");	/* language tag */
-		    ssh2_pkt_send(ssh);
-		    connection_fatal(ssh->frontend, "%s", buf);
-                    ssh_closing((Plug)ssh, NULL, 0, 0);
-		    crStopV;
-		}
-
-		/*
-		 * Having got the channel number, we now look at
-		 * the request type string to see if it's something
-		 * we recognise.
-		 */
-		if (c == ssh->mainchan) {
-		    /*
-		     * We recognise "exit-status" and "exit-signal" on
-		     * the primary channel.
-		     */
-		    if (typelen == 11 &&
-			!memcmp(type, "exit-status", 11)) {
-
-			ssh->exitcode = ssh_pkt_getuint32(ssh);
-			logeventf(ssh, "Server sent command exit status %d",
-				  ssh->exitcode);
-			reply = SSH2_MSG_CHANNEL_SUCCESS;
-
-		    } else if (typelen == 11 &&
-			       !memcmp(type, "exit-signal", 11)) {
-
-			int is_plausible = TRUE, is_int = FALSE;
-			char *fmt_sig = "", *fmt_msg = "";
-			char *msg;
-			int msglen = 0, core = FALSE;
-			/* ICK: older versions of OpenSSH (e.g. 3.4p1)
-			 * provide an `int' for the signal, despite its
-			 * having been a `string' in the drafts since at
-			 * least 2001. (Fixed in session.c 1.147.) Try to
-			 * infer which we can safely parse it as. */
-			{
-			    unsigned char *p = ssh->pktin.body +
-				               ssh->pktin.savedpos;
-			    long len = ssh->pktin.length - ssh->pktin.savedpos;
-			    unsigned long num = GET_32BIT(p); /* what is it? */
-			    /* If it's 0, it hardly matters; assume string */
-			    if (num == 0) {
-				is_int = FALSE;
-			    } else {
-				int maybe_int = FALSE, maybe_str = FALSE;
-#define CHECK_HYPOTHESIS(offset, result) \
-    do { \
-	long q = offset; \
-	if (q >= 0 && q+4 <= len) { \
-	    q = q + 4 + GET_32BIT(p+q); \
-	    if (q >= 0 && q+4 <= len && \
-		    (q = q + 4 + GET_32BIT(p+q)) && q == len) \
-		result = TRUE; \
-	} \
-    } while(0)
-				CHECK_HYPOTHESIS(4+1, maybe_int);
-				CHECK_HYPOTHESIS(4+num+1, maybe_str);
-#undef CHECK_HYPOTHESIS
-				if (maybe_int && !maybe_str)
-				    is_int = TRUE;
-				else if (!maybe_int && maybe_str)
-				    is_int = FALSE;
-				else
-				    /* Crikey. Either or neither. Panic. */
-				    is_plausible = FALSE;
-			    }
-			}
-			if (is_plausible) {
-			    if (is_int) {
-				/* Old non-standard OpenSSH. */
-				int signum = ssh_pkt_getuint32(ssh);
-				fmt_sig = dupprintf(" %d", signum);
-			    } else {
-				/* As per the drafts. */
-				char *sig;
-				int siglen;
-				ssh_pkt_getstring(ssh, &sig, &siglen);
-				/* Signal name isn't supposed to be blank, but
-				 * let's cope gracefully if it is. */
-				if (siglen) {
-				    fmt_sig = dupprintf(" \"%.*s\"",
-							siglen, sig);
-				}
-			    }
-			    core = ssh2_pkt_getbool(ssh);
-			    ssh_pkt_getstring(ssh, &msg, &msglen);
-			    if (msglen) {
-				fmt_msg = dupprintf(" (\"%.*s\")", msglen, msg);
-			    }
-			    /* ignore lang tag */
-			} /* else don't attempt to parse */
-			logeventf(ssh, "Server exited on signal%s%s%s",
-				  fmt_sig, core ? " (core dumped)" : "",
-				  fmt_msg);
-			if (*fmt_sig) sfree(fmt_sig);
-			if (*fmt_msg) sfree(fmt_msg);
-			reply = SSH2_MSG_CHANNEL_SUCCESS;
-
-		    }
-		} else {
-		    /*
-		     * This is a channel request we don't know
-		     * about, so we now either ignore the request
-		     * or respond with CHANNEL_FAILURE, depending
-		     * on want_reply.
-		     */
-		    reply = SSH2_MSG_CHANNEL_FAILURE;
-		}
-		if (want_reply) {
-		    ssh2_pkt_init(ssh, reply);
-		    ssh2_pkt_adduint32(ssh, c->remoteid);
-		    ssh2_pkt_send(ssh);
-		}
-	    } else if (ssh->pktin.type == SSH2_MSG_GLOBAL_REQUEST) {
-		char *type;
-		int typelen, want_reply;
-
-		ssh_pkt_getstring(ssh, &type, &typelen);
-		want_reply = ssh2_pkt_getbool(ssh);
-
-                /*
-                 * We currently don't support any global requests
-                 * at all, so we either ignore the request or
-                 * respond with REQUEST_FAILURE, depending on
-                 * want_reply.
-                 */
-                if (want_reply) {
-                    ssh2_pkt_init(ssh, SSH2_MSG_REQUEST_FAILURE);
-                    ssh2_pkt_send(ssh);
-		}
-	    } else if (ssh->pktin.type == SSH2_MSG_CHANNEL_OPEN) {
-		char *type;
-		int typelen;
-		char *peeraddr;
-		int peeraddrlen;
-		int peerport;
-		char *error = NULL;
-		struct ssh_channel *c;
-		unsigned remid, winsize, pktsize;
-		ssh_pkt_getstring(ssh, &type, &typelen);
-		c = snew(struct ssh_channel);
-		c->ssh = ssh;
-
-		remid = ssh_pkt_getuint32(ssh);
-		winsize = ssh_pkt_getuint32(ssh);
-		pktsize = ssh_pkt_getuint32(ssh);
-
-		if (typelen == 3 && !memcmp(type, "x11", 3)) {
-		    char *addrstr;
-
-                    ssh_pkt_getstring(ssh, &peeraddr, &peeraddrlen);
-		    addrstr = snewn(peeraddrlen+1, char);
-		    memcpy(addrstr, peeraddr, peeraddrlen);
-		    addrstr[peeraddrlen] = '\0';
-                    peerport = ssh_pkt_getuint32(ssh);
-
-		    logeventf(ssh, "Received X11 connect request from %s:%d",
-			      addrstr, peerport);
-
-		    if (!ssh->X11_fwd_enabled)
-			error = "X11 forwarding is not enabled";
-		    else if (x11_init(&c->u.x11.s, ssh->cfg.x11_display, c,
-				      ssh->x11auth, addrstr, peerport,
-				      &ssh->cfg) != NULL) {
-			error = "Unable to open an X11 connection";
-		    } else {
-			logevent("Opening X11 forward connection succeeded");
-			c->type = CHAN_X11;
-		    }
->>>>>>> 4c9bfcde
 
 	    /*
 	     * _All_ the connection-layer packets we expect to
@@ -8381,40 +7401,8 @@
 	     * Anything that reaches here must be bogus.
 	     */
 
-<<<<<<< HEAD
 	    bombout(("Strange packet received: type %d", pktin->type));
 	    crStopV;
-=======
-		c->remoteid = remid;
-		if (error) {
-		    ssh2_pkt_init(ssh, SSH2_MSG_CHANNEL_OPEN_FAILURE);
-		    ssh2_pkt_adduint32(ssh, c->remoteid);
-		    ssh2_pkt_adduint32(ssh, SSH2_OPEN_CONNECT_FAILED);
-		    ssh2_pkt_addstring(ssh, error);
-		    ssh2_pkt_addstring(ssh, "en");	/* language tag */
-		    ssh2_pkt_send(ssh);
-		    logeventf(ssh, "Rejected channel open: %s", error);
-		    sfree(c);
-		} else {
-		    c->localid = alloc_channel_id(ssh);
-		    c->closes = 0;
-		    c->v.v2.locwindow = OUR_V2_WINSIZE;
-		    c->v.v2.remwindow = winsize;
-		    c->v.v2.remmaxpkt = pktsize;
-		    bufchain_init(&c->v.v2.outbuffer);
-		    add234(ssh->channels, c);
-		    ssh2_pkt_init(ssh, SSH2_MSG_CHANNEL_OPEN_CONFIRMATION);
-		    ssh2_pkt_adduint32(ssh, c->remoteid);
-		    ssh2_pkt_adduint32(ssh, c->localid);
-		    ssh2_pkt_adduint32(ssh, c->v.v2.locwindow);
-		    ssh2_pkt_adduint32(ssh, 0x4000UL);	/* our max pkt size */
-		    ssh2_pkt_send(ssh);
-		}
-	    } else {
-		bombout(("Strange packet received: type %d", ssh->pktin.type));
-		crStopV;
-	    }
->>>>>>> 4c9bfcde
 	} else if (ssh->mainchan) {
 	    /*
 	     * We have spare data. Add it to the channel buffer.
@@ -8954,7 +7942,6 @@
 			    PKT_INT, ssh->term_width,
 			    PKT_INT, 0, PKT_INT, 0, PKT_END);
 	    } else if (ssh->mainchan) {
-<<<<<<< HEAD
 		pktout = ssh2_pkt_init(SSH2_MSG_CHANNEL_REQUEST);
 		ssh2_pkt_adduint32(pktout, ssh->mainchan->remoteid);
 		ssh2_pkt_addstring(pktout, "window-change");
@@ -8964,17 +7951,6 @@
 		ssh2_pkt_adduint32(pktout, 0);
 		ssh2_pkt_adduint32(pktout, 0);
 		ssh2_pkt_send(ssh, pktout);
-=======
-		ssh2_pkt_init(ssh, SSH2_MSG_CHANNEL_REQUEST);
-		ssh2_pkt_adduint32(ssh, ssh->mainchan->remoteid);
-		ssh2_pkt_addstring(ssh, "window-change");
-		ssh2_pkt_addbool(ssh, 0);
-		ssh2_pkt_adduint32(ssh, ssh->term_width);
-		ssh2_pkt_adduint32(ssh, ssh->term_height);
-		ssh2_pkt_adduint32(ssh, 0);
-		ssh2_pkt_adduint32(ssh, 0);
-		ssh2_pkt_send(ssh);
->>>>>>> 4c9bfcde
 	    }
 	}
 	break;
@@ -8987,26 +7963,17 @@
  */
 static const struct telnet_special *ssh_get_specials(void *handle)
 {
-<<<<<<< HEAD
     static const struct telnet_special ssh1_ignore_special[] = {
 	{"IGNORE message", TS_NOP}
     };
     static const struct telnet_special ssh2_transport_specials[] = {
 	{"IGNORE message", TS_NOP},
 	{"Repeat key exchange", TS_REKEY},
-=======
-    static const struct telnet_special ignore_special[] = {
-	{"IGNORE message", TS_NOP},
->>>>>>> 4c9bfcde
     };
     static const struct telnet_special ssh2_session_specials[] = {
 	{NULL, TS_SEP},
 	{"Break", TS_BRK},
-<<<<<<< HEAD
 	/* These are the signal names defined by draft-ietf-secsh-connect-23.
-=======
-	/* These are the signal names defined by draft-ietf-secsh-connect-19.
->>>>>>> 4c9bfcde
 	 * They include all the ISO C signals, but are a subset of the POSIX
 	 * required signals. */
 	{"SIGINT (Interrupt)", TS_SIGINT},
@@ -9024,12 +7991,8 @@
     static const struct telnet_special specials_end[] = {
 	{NULL, TS_EXITMENU}
     };
-<<<<<<< HEAD
     /* XXX review this length for any changes: */
     static struct telnet_special ssh_specials[lenof(ssh2_transport_specials) +
-=======
-    static struct telnet_special ssh_specials[lenof(ignore_special) +
->>>>>>> 4c9bfcde
 					      lenof(ssh2_session_specials) +
 					      lenof(specials_end)];
     Ssh ssh = (Ssh) handle;
@@ -9046,16 +8009,9 @@
 	 * won't cope with it, since we wouldn't bother sending it if
 	 * asked anyway. */
 	if (!(ssh->remote_bugs & BUG_CHOKES_ON_SSH1_IGNORE))
-<<<<<<< HEAD
 	    ADD_SPECIALS(ssh1_ignore_special);
     } else if (ssh->version == 2) {
 	ADD_SPECIALS(ssh2_transport_specials);
-=======
-	    ADD_SPECIALS(ignore_special);
-    } else if (ssh->version == 2) {
-	/* XXX add rekey, when implemented */
-	ADD_SPECIALS(ignore_special);
->>>>>>> 4c9bfcde
 	if (ssh->mainchan)
 	    ADD_SPECIALS(ssh2_session_specials);
     } /* else we're not ready yet */
@@ -9092,15 +8048,9 @@
 	if (ssh->version == 1) {
 	    send_packet(ssh, SSH1_CMSG_EOF, PKT_END);
 	} else if (ssh->mainchan) {
-<<<<<<< HEAD
 	    struct Packet *pktout = ssh2_pkt_init(SSH2_MSG_CHANNEL_EOF);
 	    ssh2_pkt_adduint32(pktout, ssh->mainchan->remoteid);
 	    ssh2_pkt_send(ssh, pktout);
-=======
-	    ssh2_pkt_init(ssh, SSH2_MSG_CHANNEL_EOF);
-	    ssh2_pkt_adduint32(ssh, ssh->mainchan->remoteid);
-	    ssh2_pkt_send(ssh);
->>>>>>> 4c9bfcde
 	}
 	logevent("Sent EOF message");
     } else if (code == TS_PING || code == TS_NOP) {
@@ -9124,21 +8074,12 @@
 	if (ssh->version == 1) {
 	    logevent("Unable to send BREAK signal in SSH1");
 	} else if (ssh->mainchan) {
-<<<<<<< HEAD
 	    pktout = ssh2_pkt_init(SSH2_MSG_CHANNEL_REQUEST);
 	    ssh2_pkt_adduint32(pktout, ssh->mainchan->remoteid);
 	    ssh2_pkt_addstring(pktout, "break");
 	    ssh2_pkt_addbool(pktout, 0);
 	    ssh2_pkt_adduint32(pktout, 0);   /* default break length */
 	    ssh2_pkt_send(ssh, pktout);
-=======
-	    ssh2_pkt_init(ssh, SSH2_MSG_CHANNEL_REQUEST);
-	    ssh2_pkt_adduint32(ssh, ssh->mainchan->remoteid);
-	    ssh2_pkt_addstring(ssh, "break");
-	    ssh2_pkt_addbool(ssh, 0);
-	    ssh2_pkt_adduint32(ssh, 0);   /* default break length */
-	    ssh2_pkt_send(ssh);
->>>>>>> 4c9bfcde
 	}
     } else {
 	/* Is is a POSIX signal? */
@@ -9161,21 +8102,12 @@
 	if (signame) {
 	    /* It's a signal. */
 	    if (ssh->version == 2 && ssh->mainchan) {
-<<<<<<< HEAD
 		pktout = ssh2_pkt_init(SSH2_MSG_CHANNEL_REQUEST);
 		ssh2_pkt_adduint32(pktout, ssh->mainchan->remoteid);
 		ssh2_pkt_addstring(pktout, "signal");
 		ssh2_pkt_addbool(pktout, 0);
 		ssh2_pkt_addstring(pktout, signame);
 		ssh2_pkt_send(ssh, pktout);
-=======
-		ssh2_pkt_init(ssh, SSH2_MSG_CHANNEL_REQUEST);
-		ssh2_pkt_adduint32(ssh, ssh->mainchan->remoteid);
-		ssh2_pkt_addstring(ssh, "signal");
-		ssh2_pkt_addbool(ssh, 0);
-		ssh2_pkt_addstring(ssh, signame);
-		ssh2_pkt_send(ssh);
->>>>>>> 4c9bfcde
 		logeventf(ssh, "Sent signal SIG%s", signame);
 	    }
 	} else {
